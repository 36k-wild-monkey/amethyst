//! Systems and resources to have a consistent, separate simulation frame rate from the ECS
//! frame rate.

<<<<<<< HEAD
use amethyst_core::{
    ecs::prelude::*,
    timing::Time,
};
=======
use amethyst_core::{ecs::prelude::*, timing::Time};
>>>>>>> 3a4a77ea
use std::{ops::RangeInclusive, time::Duration};

/// Default number of network simulation frames per second.
const DEFAULT_SIM_FRAME_RATE: u32 = 30;

<<<<<<< HEAD
/// Creates a new network simulation time system.
pub fn build_network_simulation_time_system(_world: &mut World, _res: &mut Resources) -> Box<dyn Schedulable> {
    SystemBuilder::<()>::new("NetworkSimulationTimeSystem")
        .write_resource::<NetworkSimulationTime>()
        .read_resource::<Time>()
        .build(
            move |_commands, world, (sim_time, game_time), ()| {
                sim_time.update_elapsed(game_time.delta_time());
                sim_time.reset_frame_lag();
                while sim_time.elapsed_duration() > sim_time.per_frame_duration() {
                    sim_time.increment_frame_number();
                }
            }
        )
=======
/// This system is used exclusively to update the state of the `NetworkSimulationTime` resource.
pub struct NetworkSimulationTimeSystem;

/// Creates a new audio system.
pub fn build_network_simulation_time_system(
    _world: &mut World,
    _res: &mut Resources,
) -> Box<dyn Schedulable> {
    SystemBuilder::<()>::new("NetworkSimulationTimeSystem")
        .write_resource::<NetworkSimulationTime>()
        .read_resource::<Time>()
        .build(move |_commands, _world, (sim_time, game_time), _| {
            sim_time.update_elapsed(game_time.delta_time());
            sim_time.reset_frame_lag();
            while sim_time.elapsed_duration() > sim_time.per_frame_duration() {
                sim_time.increment_frame_number();
            }
        })
>>>>>>> 3a4a77ea
}

/// Resource to track the state of the network simulation separately from the ECS frame timings
#[derive(Clone, Copy, Debug, PartialEq)]
pub struct NetworkSimulationTime {
    /// The current simulation frame
    frame_number: u32,
    /// Accumulated duration since last simulation frame
    elapsed_duration: Duration,
    /// Duration per frame
    per_frame_duration: Duration,
    /// Determines how often we send messages. i.e. "Every N frames" where N is message_send_rate
    message_send_rate: u8,
    /// Number of frames behind the simulation is. This will usually be 0 or 1 if the ECS system
    /// is keeping up
    frame_lag: u32,
}

impl NetworkSimulationTime {
    /// Returns the simulation frame numbers needed to be run this game frame.
    pub fn sim_frames_to_run(&self) -> RangeInclusive<u32> {
        (self.frame_number + 1 - self.frame_lag)..=self.frame_number
    }

    /// Determines whether or not to send a message in the current frame based on the
    /// `message_send_rate`
    pub fn should_send_message_now(&self) -> bool {
        self.should_send_message(self.frame_number)
    }

    /// Determines whether or not to send a message based on the `message_send_rate`
    pub fn should_send_message(&self, frame: u32) -> bool {
        frame % u32::from(self.message_send_rate) == 0
    }

    /// Bumps the frame number
    pub fn increment_frame_number(&mut self) {
        self.frame_number += 1;
        self.elapsed_duration -= self.per_frame_duration;
        self.frame_lag += 1;
    }

    /// Resets the frame lag
    pub fn reset_frame_lag(&mut self) {
        self.frame_lag = 0;
    }

    /// Increases the `elapsed_duration` by the given duration
    pub fn update_elapsed(&mut self, duration: Duration) {
        self.elapsed_duration += duration;
    }

    /// Returns the current simulation frame number
    pub fn frame_number(&self) -> u32 {
        self.frame_number
    }

    /// Sets the frame number to the given frame number. This is useful when synchronizing frames
    /// with a server for example.
    pub fn set_frame_number(&mut self, new_frame: u32) {
        self.frame_number = new_frame;
    }

    /// Returns the total duration since the last simulation frame
    pub fn elapsed_duration(&self) -> Duration {
        self.elapsed_duration
    }

    /// Returns the duration between each simulation frame. This number is calculated when a frame rate
    /// is set
    pub fn per_frame_duration(&self) -> Duration {
        self.per_frame_duration
    }

    /// Returns the rate at which messages should be sent over the network.
    /// i.e. 'every N frames' where N is `message_send_rate`.
    pub fn message_send_rate(&self) -> u8 {
        self.message_send_rate
    }

    /// Returns the number of frames which the simulation is behind. This will usually be 0 or 1 if the ECS system
    /// is keeping up.
    pub fn frame_lag(&self) -> u32 {
        self.frame_lag
    }

    /// Sets the rate at which the network simulation progresses. Specified in hertz (frames/second).
    pub fn set_sim_frame_rate(&mut self, new_rate: u32) {
        self.per_frame_duration = Duration::from_secs(1) / new_rate;
    }

    /// Set the rate which messages are sent. Specified as 'every N frames' where N is new_rate.
    pub fn set_message_send_rate(&mut self, new_rate: u8) {
        self.message_send_rate = new_rate;
    }
}

impl Default for NetworkSimulationTime {
    fn default() -> Self {
        Self {
            frame_number: 0,
            elapsed_duration: Duration::from_secs(0),
            // Default to 30 frames / second
            per_frame_duration: Duration::from_secs(1) / DEFAULT_SIM_FRAME_RATE,
            // Default to sending a message with every simulation frame
            message_send_rate: 1,
            // Default the lag to run so systems have a chance to run on the frame 0
            frame_lag: 1,
        }
    }
}

#[cfg(test)]
mod tests {
    use super::*;
    use std::time::Duration;

    #[test]
    fn test_calculated_properties_and_getters() {
        let mut time = NetworkSimulationTime::default();
        time.set_sim_frame_rate(20);
        assert_eq!(time.frame_number(), 0);
        assert_eq!(time.frame_lag(), 1);
        assert_eq!(time.message_send_rate(), 1);
        assert_eq!(time.per_frame_duration(), Duration::from_millis(50));
        assert_eq!(time.elapsed_duration(), Duration::from_millis(0));
    }

    #[test]
    fn test_message_send_rate_should_send_every_2_frames() {
        let mut time = NetworkSimulationTime::default();
        time.set_message_send_rate(2);

        for i in 1..100 {
            // every second frame (even) should return true
            if i % 2 == 0 {
                assert_eq!(time.should_send_message(i), true);
            } else {
                assert_eq!(time.should_send_message(i), false);
            }
        }
    }

    #[test]
    fn test_elapsed_duration_gets_updated() {
        let mut time = NetworkSimulationTime::default();

        let elapsed_time = Duration::from_millis(500);
        time.update_elapsed(elapsed_time);

        assert_eq!(time.elapsed_duration(), elapsed_time)
    }
}<|MERGE_RESOLUTION|>--- conflicted
+++ resolved
@@ -1,35 +1,12 @@
 //! Systems and resources to have a consistent, separate simulation frame rate from the ECS
 //! frame rate.
 
-<<<<<<< HEAD
-use amethyst_core::{
-    ecs::prelude::*,
-    timing::Time,
-};
-=======
 use amethyst_core::{ecs::prelude::*, timing::Time};
->>>>>>> 3a4a77ea
 use std::{ops::RangeInclusive, time::Duration};
 
 /// Default number of network simulation frames per second.
 const DEFAULT_SIM_FRAME_RATE: u32 = 30;
 
-<<<<<<< HEAD
-/// Creates a new network simulation time system.
-pub fn build_network_simulation_time_system(_world: &mut World, _res: &mut Resources) -> Box<dyn Schedulable> {
-    SystemBuilder::<()>::new("NetworkSimulationTimeSystem")
-        .write_resource::<NetworkSimulationTime>()
-        .read_resource::<Time>()
-        .build(
-            move |_commands, world, (sim_time, game_time), ()| {
-                sim_time.update_elapsed(game_time.delta_time());
-                sim_time.reset_frame_lag();
-                while sim_time.elapsed_duration() > sim_time.per_frame_duration() {
-                    sim_time.increment_frame_number();
-                }
-            }
-        )
-=======
 /// This system is used exclusively to update the state of the `NetworkSimulationTime` resource.
 pub struct NetworkSimulationTimeSystem;
 
@@ -48,7 +25,6 @@
                 sim_time.increment_frame_number();
             }
         })
->>>>>>> 3a4a77ea
 }
 
 /// Resource to track the state of the network simulation separately from the ECS frame timings
