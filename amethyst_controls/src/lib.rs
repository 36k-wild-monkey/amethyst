//! Amethyst control crate.
extern crate amethyst_assets;
extern crate amethyst_core;
extern crate amethyst_input;
extern crate amethyst_renderer;
#[macro_use]
<<<<<<< HEAD
extern crate log;
extern crate shrev;
=======
extern crate serde;
>>>>>>> 00fa9046
extern crate winit;

#[cfg(feature = "profiler")]
extern crate thread_profiler;

mod bundles;
mod components;
mod resources;
mod systems;

pub use self::bundles::{ArcBallControlBundle, FlyControlBundle};
pub use self::components::{ArcBallControlTag, ControlTagPrefab, FlyControlTag};
pub use self::resources::WindowFocus;
pub use self::systems::{ArcBallMovementSystem, CursorHideSystem, FlyMovementSystem,
                        FreeRotationSystem, MouseFocusUpdateSystem};<|MERGE_RESOLUTION|>--- conflicted
+++ resolved
@@ -4,12 +4,7 @@
 extern crate amethyst_input;
 extern crate amethyst_renderer;
 #[macro_use]
-<<<<<<< HEAD
-extern crate log;
 extern crate shrev;
-=======
-extern crate serde;
->>>>>>> 00fa9046
 extern crate winit;
 
 #[cfg(feature = "profiler")]
