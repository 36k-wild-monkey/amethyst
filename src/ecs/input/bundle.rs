--- conflicted
+++ resolved
@@ -65,16 +65,10 @@
     AC: Hash + Eq + Clone + Send + Sync + 'static,
 {
     fn build(
-<<<<<<< HEAD
         self,
-        builder: ApplicationBuilder<'a, 'b, T>,
-    ) -> Result<ApplicationBuilder<'a, 'b, T>> {
-=======
-        &self,
         world: &mut World,
         builder: DispatcherBuilder<'a, 'b>,
     ) -> Result<DispatcherBuilder<'a, 'b>> {
->>>>>>> 06f13afe
         let mut input = InputHandler::new();
         if let Some(bindings) = self.bindings {
             input.bindings = bindings;
