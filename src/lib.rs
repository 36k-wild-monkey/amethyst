--- conflicted
+++ resolved
@@ -50,10 +50,6 @@
 extern crate amethyst_engine;
 extern crate amethyst_renderer;
 
-<<<<<<< HEAD
-pub use amethyst_engine as engine;
-pub use amethyst_renderer as renderer;
-=======
 pub use amethyst_ecs as ecs;
 pub use amethyst_engine as engine;
->>>>>>> c59715ec
+pub use amethyst_renderer as renderer;