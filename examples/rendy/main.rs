--- conflicted
+++ resolved
@@ -13,7 +13,7 @@
     core::{
         ecs::{
             Component, DenseVecStorage, Entities, Entity, Join, Read, ReadExpect, ReadStorage,
-            System, SystemData, World, World, Write, WriteStorage,
+            System, SystemData, World, Write, WriteStorage,
         },
         math::{Unit, UnitQuaternion, Vector3},
         Time, Transform, TransformBundle,
@@ -668,11 +668,7 @@
             ExampleGraph::default(),
         ));
 
-<<<<<<< HEAD
-    let mut game = Application::new(&resources, Example::new(), game_data, world)?;
-=======
-    let mut game = Application::new(&assets_directory, Example::new(), game_data)?;
->>>>>>> 9709f4fd
+    let mut game = Application::new(&assets_directory, Example::new(), game_data, world)?;
     game.run();
     Ok(())
 }
