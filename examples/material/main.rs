//! Displays spheres with physically based materials.
use amethyst::{
    assets::{AssetStorage, Loader},
    core::{
        ecs::*,
        transform::{Transform, TransformBundle},
    },
    renderer::{
        camera::Camera,
        light::{Light, PointLight},
        mtl::{Material, MaterialDefaults},
        palette::{LinSrgba, Srgb},
        plugins::{RenderPbr3D, RenderToWindow},
        rendy::{
            hal::command::ClearColor,
            mesh::{Normal, Position, Tangent, TexCoord},
            texture::palette::load_from_linear_rgba,
        },
        shape::Shape,
        types::DefaultBackend,
        Mesh, RenderingBundle, Texture,
    },
    utils::application_root_dir,
    window::ScreenDimensions,
    Application, GameData, SimpleState, StateData,
};

struct Example;

impl SimpleState for Example {
    fn on_start(&mut self, data: StateData<'_, GameData>) {
        let StateData {
            world, resources, ..
        } = data;
        let mat_defaults = resources.get::<MaterialDefaults>().unwrap().0.clone();
        let loader = resources.get::<Loader>().unwrap();
        let mesh_storage = resources.get::<AssetStorage<Mesh>>().unwrap();
        let tex_storage = resources.get::<AssetStorage<Texture>>().unwrap();
        let mtl_storage = resources.get::<AssetStorage<Material>>().unwrap();

        println!("Load mesh");
        let (mesh, albedo) = {
            let mesh = loader.load_from_data(
                Shape::Sphere(32, 32)
                    .generate::<(Vec<Position>, Vec<Normal>, Vec<Tangent>, Vec<TexCoord>)>(None)
                    .into(),
                (),
                &mesh_storage,
            );

            let albedo = loader.load_from_data(
                load_from_linear_rgba(LinSrgba::new(1.0, 1.0, 1.0, 0.5)).into(),
                (),
                &tex_storage,
            );

            (mesh, albedo)
        };

        println!("Create spheres");
        let spheres = (0..25).map(|n| {
            let i = n / 5;
            let j = n % 5;

            let roughness = 1.0f32 * (i as f32 / 4.0f32);
            let metallic = 1.0f32 * (j as f32 / 4.0f32);

            let mut pos = Transform::default();
            pos.set_translation_xyz(2.0f32 * (i - 2) as f32, 2.0f32 * (j - 2) as f32, 0.0);

            let mtl = {
                let metallic_roughness = loader.load_from_data(
                    load_from_linear_rgba(LinSrgba::new(0.0, roughness, metallic, 0.0)).into(),
                    (),
                    &tex_storage,
                );

                loader.load_from_data(
                    Material {
                        albedo: albedo.clone(),
                        metallic_roughness,
                        ..mat_defaults.clone()
                    },
                    (),
                    &mtl_storage,
                )
            };

            (pos, mesh.clone(), mtl)
        });

        world.extend(spheres);

        println!("Create lights");
        let light1: Light = PointLight {
            intensity: 6.0,
            color: Srgb::new(0.8, 0.0, 0.0),
            ..PointLight::default()
        }
        .into();

        let mut light1_transform = Transform::default();
        light1_transform.set_translation_xyz(6.0, 6.0, -6.0);

        let light2: Light = PointLight {
            intensity: 5.0,
            color: Srgb::new(0.0, 0.3, 0.7),
            ..PointLight::default()
        }
        .into();

        let mut light2_transform = Transform::default();
        light2_transform.set_translation_xyz(6.0, -6.0, -6.0);

        world.extend(vec![(light1, light1_transform), (light2, light2_transform)]);

        println!("Put camera");

        let mut transform = Transform::default();
        transform.set_translation_xyz(0.0, 0.0, -12.0);
        transform.prepend_rotation_y_axis(std::f32::consts::PI);

        let (width, height) = {
            let dim = resources.get::<ScreenDimensions>().unwrap();
            (dim.width(), dim.height())
        };

        world.extend(vec![(Camera::standard_3d(width, height), transform)]);
    }
}

fn main() -> amethyst::Result<()> {
    amethyst::start_logger(Default::default());

    let app_root = application_root_dir()?;
    let display_config_path = app_root.join("examples/material/config/display.ron");
    let assets_dir = app_root.join("examples/material/assets/");

<<<<<<< HEAD
    let mut builder = DispatcherBuilder::default();
    builder.add_bundle(TransformBundle).add_bundle(
        RenderingBundle::<DefaultBackend>::new()
            .with_plugin(
                RenderToWindow::from_config_path(display_config_path)?
                    .with_clear([0.34, 0.36, 0.52, 1.0]),
            )
            .with_plugin(RenderPbr3D::default()),
    );

    let mut game = Application::build(assets_dir, Example)?.build(builder)?;
=======
    let game_data = GameDataBuilder::default()
        .with_bundle(TransformBundle::new())?
        .with_bundle(
            RenderingBundle::<DefaultBackend>::new()
                .with_plugin(
                    RenderToWindow::from_config_path(display_config_path)?.with_clear(ClearColor {
                        float32: [0.34, 0.36, 0.52, 1.0],
                    }),
                )
                .with_plugin(RenderPbr3D::default()),
        )?;

    let mut game = Application::new(assets_dir, Example, game_data)?;
>>>>>>> e81f33d4
    game.run();
    Ok(())
}<|MERGE_RESOLUTION|>--- conflicted
+++ resolved
@@ -136,33 +136,18 @@
     let display_config_path = app_root.join("examples/material/config/display.ron");
     let assets_dir = app_root.join("examples/material/assets/");
 
-<<<<<<< HEAD
     let mut builder = DispatcherBuilder::default();
     builder.add_bundle(TransformBundle).add_bundle(
         RenderingBundle::<DefaultBackend>::new()
             .with_plugin(
-                RenderToWindow::from_config_path(display_config_path)?
-                    .with_clear([0.34, 0.36, 0.52, 1.0]),
+                RenderToWindow::from_config_path(display_config_path)?.with_clear(ClearColor {
+                    float32: [0.34, 0.36, 0.52, 1.0],
+                }),
             )
             .with_plugin(RenderPbr3D::default()),
     );
 
     let mut game = Application::build(assets_dir, Example)?.build(builder)?;
-=======
-    let game_data = GameDataBuilder::default()
-        .with_bundle(TransformBundle::new())?
-        .with_bundle(
-            RenderingBundle::<DefaultBackend>::new()
-                .with_plugin(
-                    RenderToWindow::from_config_path(display_config_path)?.with_clear(ClearColor {
-                        float32: [0.34, 0.36, 0.52, 1.0],
-                    }),
-                )
-                .with_plugin(RenderPbr3D::default()),
-        )?;
-
-    let mut game = Application::new(assets_dir, Example, game_data)?;
->>>>>>> e81f33d4
     game.run();
     Ok(())
 }