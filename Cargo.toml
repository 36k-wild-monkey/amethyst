--- conflicted
+++ resolved
@@ -159,8 +159,8 @@
 [[example]]
 name = "optional_graphics"
 
-[[example]]
-name = "asset_custom"
+# [[example]]
+# name = "asset_custom"
 
 [[example]]
 name = "asset_loading"
@@ -243,18 +243,12 @@
 [[example]]
 name = "arc_ball_camera"
 
-<<<<<<< HEAD
 [[example]]
 name = "prefab_atelier"
-path = "examples/prefab_atelier/main.rs"
 
 [[example]]
 name = "prefab"
-path = "examples/prefab/main.rs"
-=======
-# [[example]]
-# name = "prefab"
->>>>>>> c5ecdd08
+
 
 # [[example]]
 # name = "prefab_adapter"
