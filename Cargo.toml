[package]
name = "amethyst"
version = "0.15.0"
authors = ["Eyal Kalderon <ebkalderon@gmail.com>", "Amethyst Foundation <contact@amethyst.rs>"]
edition = "2018"
description = "Data-oriented game engine written in Rust"
exclude = ["examples/*", "book/*"]
keywords = ["game", "engine", "sdk", "amethyst"]
categories = ["game-engines"]

documentation = "https://docs.amethyst.rs/stable/amethyst"
homepage = "https://amethyst.rs/"
repository = "https://github.com/amethyst/amethyst"

readme = "README.md"
license = "MIT/Apache-2.0"

[badges]
travis-ci = { repository = "amethyst/amethyst", branch = "master" }

[features]
#default = ["animation", "audio", "locale", "network", "renderer"]
default = ["renderer"]

vulkan = ["amethyst_rendy/vulkan", "amethyst_rendy/vulkan-x11"]
metal = ["amethyst_rendy/metal"]
empty = ["amethyst_rendy/empty"]

tiles = [
#    "amethyst_tiles"
]
animation = [
#    "amethyst_animation"
]
audio = [
    "amethyst_audio"
]
gltf = [
#    "amethyst_gltf",
#    "amethyst_animation"
]
locale = [
#    "amethyst_locale"
]
network = [
#    "amethyst_network"
]

renderer = [
    "amethyst_rendy",
]

profiler = [
    "thread_profiler",
    "thread_profiler/thread_profiler",
#    "amethyst_animation/profiler",
#    "amethyst_assets/profiler",
    "amethyst_audio/profiler",
    "amethyst_config/profiler",
    "amethyst_core/profiler",
#    "amethyst_controls/profiler",
    "amethyst_input/profiler",
#    "amethyst_locale/profiler",
    "amethyst_rendy/profiler",
#    "amethyst_ui/profiler",
    "amethyst_utils/profiler",
#    "amethyst_tiles/profiler",
]
sdl_controller = [
    "amethyst_input/sdl_controller",
]
json = [
#    "amethyst_assets/json"
]
saveload = [
]
server = [
    "locale",
    "network"
]
no-slow-safety-checks = ["amethyst_rendy/no-slow-safety-checks"]
shader-compiler = ["amethyst_rendy/shader-compiler"]
test-support = [
  "amethyst_rendy/test-support",
  "amethyst_window/test-support",
]
experimental-spirv-reflection = ["amethyst_rendy/experimental-spirv-reflection"]

[workspace]
members = [
  "amethyst_animation",
  "amethyst_assets",
  "amethyst_audio",
  "amethyst_config",
  "amethyst_core",
  "amethyst_error",
  "amethyst_controls",
  "amethyst_derive",
  "amethyst_gltf",
  "amethyst_network",
  "amethyst_locale",
  "amethyst_rendy",
  "amethyst_input",
  "amethyst_ui",
  "amethyst_utils",
#  "amethyst_test",
  "amethyst_tiles",
  "amethyst_window",
]

[dependencies]
#amethyst_animation = { path = "amethyst_animation", version = "0.10.0", optional = true }
amethyst_assets = { path = "amethyst_assets", version = "0.11.0" }
amethyst_audio = { path = "amethyst_audio", version = "0.10.0", optional = true }
amethyst_config = { path = "amethyst_config", version = "0.14.0" }
amethyst_core = { path = "amethyst_core", version = "0.10.0" }
amethyst_error = { path = "amethyst_error", version = "0.5.0" }
#amethyst_controls = { path = "amethyst_controls", version = "0.9.0" }
amethyst_derive = { path = "amethyst_derive", version = "0.8.0" }
#amethyst_gltf = { path = "amethyst_gltf", version = "0.10.0", optional = true }
#amethyst_network = { path = "amethyst_network", version = "0.8.0", optional = true }
#amethyst_locale = { path = "amethyst_locale", version = "0.9.0", optional = true }
amethyst_rendy = { path = "amethyst_rendy", version = "0.5.0", features = ["window"], optional = true }
amethyst_input = { path = "amethyst_input", version = "0.11.0" }
#amethyst_ui = { path = "amethyst_ui", version = "0.10.0" }
amethyst_utils = { path = "amethyst_utils", version = "0.10.0" }
amethyst_window = { path = "amethyst_window", version = "0.5.0" }
<<<<<<< HEAD
#amethyst_tiles = { path = "amethyst_tiles", version = "0.3.0", optional = true }
crossbeam-channel = "0.4.0"
derivative = "1.0.3"
fern = { version = "0.5.9", features = ["colored"] }
=======
amethyst_tiles = { path = "amethyst_tiles", version = "0.3.0", optional = true }
crossbeam-channel = "0.4.2"
derivative = "2.1.1"
fern = { version = "0.6.0", features = ["colored"] }
>>>>>>> 469921ef
log = { version = "0.4.8", features = ["serde"] }
rayon = "1.3.0"
rustc_version_runtime = "0.1.5"
sentry = { version = "0.18.0", optional = true }
winit = { version = "0.19", features = ["serde", "icon_loading"] }
serde = { version = "1.0.104", features = ["derive"] }
palette = { version = "0.4", features = ["serde"] }
failure = "0.1.7"
thread_profiler = { version = "0.3.0", optional = true }
lazy_static = "1.4.0"
glsl-layout = "0.3.2"

[dev-dependencies]
derive-new = "0.5.8"
env_logger = "0.7.1"
genmesh = "0.6.2"
ron = "0.5.1"
specs-derive = "0.4.1"

[build-dependencies]
dirs = "2.0.2"
vergen = "3.1.0"

[[example]]
name = "hello_world"
path = "examples/hello_world/main.rs"

[[example]]
name = "window"
path = "examples/window/main.rs"

[[example]]
name = "sphere"
path = "examples/sphere/main.rs"

[[example]]
name = "renderable"
path = "examples/renderable/main.rs"

[[example]]
name = "pong"
path = "examples/pong/main.rs"
required-features = ["audio"]

[[example]]
name = "asset_custom"
path = "examples/asset_custom/main.rs"

[[example]]
name = "asset_loading"
path = "examples/asset_loading/main.rs"

[[example]]
name = "material"
path = "examples/material/main.rs"

[[example]]
name = "gltf"
path = "examples/gltf/main.rs"
required-features = ["animation", "gltf"]

[[example]]
name = "ui"
path = "examples/ui/main.rs"
required-features = ["audio"]

[[example]]
name = "states_ui"
path = "examples/states_ui/main.rs"
required-features = ["audio"]

[[example]]
name = "custom_render_pass"
path = "examples/custom_render_pass/main.rs"

[[example]]
name = "custom_ui"
path = "examples/custom_ui/main.rs"
required-features = ["audio"]

[[example]]
name = "animation"
path = "examples/animation/main.rs"
required-features = ["animation"]

[[example]]
name = "fly_camera"
path = "examples/fly_camera/main.rs"

[[example]]
name = "sprite_animation"
path = "examples/sprite_animation/main.rs"
required-features = ["animation"]

[[example]]
name = "sprites_ordered"
path = "examples/sprites_ordered/main.rs"

[[example]]
name = "pong_tutorial_01"
path = "examples/pong_tutorial_01/main.rs"
required-features = ["audio"]

[[example]]
name = "pong_tutorial_02"
path = "examples/pong_tutorial_02/main.rs"
required-features = ["audio"]

[[example]]
name = "pong_tutorial_03"
path = "examples/pong_tutorial_03/main.rs"
required-features = ["audio"]

[[example]]
name = "pong_tutorial_04"
path = "examples/pong_tutorial_04/main.rs"
required-features = ["audio"]

[[example]]
name = "pong_tutorial_05"
path = "examples/pong_tutorial_05/main.rs"
required-features = ["audio"]

[[example]]
name = "net_client"
path = "examples/net_client/main.rs"
required-features = ["network"]

[[example]]
name = "net_server"
path = "examples/net_server/main.rs"
required-features = ["network"]

[[example]]
name = "locale"
path = "examples/locale/main.rs"
required-features = ["locale"]

[[example]]
name = "custom_game_data"
path = "examples/custom_game_data/main.rs"

[[example]]
name = "arc_ball_camera"
path = "examples/arc_ball_camera/main.rs"

[[example]]
name = "prefab"
path = "examples/prefab/main.rs"

[[example]]
name = "prefab_adapter"
path = "examples/prefab_adapter/main.rs"

[[example]]
name = "prefab_basic"
path = "examples/prefab_basic/main.rs"

[[example]]
name = "prefab_multi"
path = "examples/prefab_multi/main.rs"

[[example]]
name = "prefab_custom"
path = "examples/prefab_custom/main.rs"

[[example]]
name = "debug_lines"
path = "examples/debug_lines/main.rs"

[[example]]
name = "debug_lines_ortho"
path = "examples/debug_lines_ortho/main.rs"

[[example]]
name = "state_dispatcher"
path = "examples/state_dispatcher/main.rs"

[[example]]
name = "spotlights"
path = "examples/spotlights/main.rs"

[[example]]
name = "sprite_camera_follow"
path = "examples/sprite_camera_follow/main.rs"

[[example]]
name = "auto_fov"
path = "examples/auto_fov/main.rs"

[[example]]
name = "events"
path = "examples/events/main.rs"

[[example]]
name = "rendy"
path = "examples/rendy/main.rs"
required-features = ["animation", "gltf"]

[[example]]
name = "tiles"
path = "examples/tiles/main.rs"
required-features = [ "tiles" ]

[package.metadata.docs.rs]
features = ["animation", "audio", "gltf", "tiles", "json", "locale", "network", "sdl_controller", "vulkan"]
<|MERGE_RESOLUTION|>--- conflicted
+++ resolved
@@ -125,17 +125,10 @@
 #amethyst_ui = { path = "amethyst_ui", version = "0.10.0" }
 amethyst_utils = { path = "amethyst_utils", version = "0.10.0" }
 amethyst_window = { path = "amethyst_window", version = "0.5.0" }
-<<<<<<< HEAD
 #amethyst_tiles = { path = "amethyst_tiles", version = "0.3.0", optional = true }
-crossbeam-channel = "0.4.0"
-derivative = "1.0.3"
-fern = { version = "0.5.9", features = ["colored"] }
-=======
-amethyst_tiles = { path = "amethyst_tiles", version = "0.3.0", optional = true }
 crossbeam-channel = "0.4.2"
 derivative = "2.1.1"
 fern = { version = "0.6.0", features = ["colored"] }
->>>>>>> 469921ef
 log = { version = "0.4.8", features = ["serde"] }
 rayon = "1.3.0"
 rustc_version_runtime = "0.1.5"
