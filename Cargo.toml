--- conflicted
+++ resolved
@@ -28,13 +28,8 @@
 serde-diff = { git = "https://github.com/amethyst/serde-diff", branch = "v0.4.0" }
 
 [features]
-<<<<<<< HEAD
-default = ["parallel", "renderer"]
-optional = ["audio", "network", "locale", "ui"]
-=======
 default = ["parallel", "renderer", "utils", "no-slow-safety-checks"]
-optional = ["audio", "network", "locale", "ui", "tiles"]
->>>>>>> 17bcb1fa
+optional = ["audio", "network", "locale", "ui", "tiles", "animation"]
 
 vulkan = ["amethyst_rendy/vulkan"]
 metal = ["amethyst_rendy/metal"]
@@ -50,7 +45,7 @@
 
 renderer = ["amethyst_rendy"]
 
-ui = ["amethyst_ui"] #, "amethyst_animation/ui"]
+ui = ["amethyst_ui", "amethyst_animation/ui"]
 
 profiler = [
     "thread_profiler",
@@ -79,11 +74,7 @@
 
 [workspace]
 members = ["amethyst_*"]
-<<<<<<< HEAD
 exclude = ["amethyst_gltf", "amethyst_test"]
-=======
-exclude = ["amethyst_gltf", "amethyst_animation", "amethyst_test"]
->>>>>>> 17bcb1fa
 
 [dependencies]
 amethyst_animation = { path = "amethyst_animation", version = "0.15.3", optional = true }
@@ -100,11 +91,7 @@
 amethyst_rendy = { path = "amethyst_rendy", version = "0.15.3", features = ["window"], optional = true }
 amethyst_input = { path = "amethyst_input", version = "0.15.3" }
 amethyst_ui = { path = "amethyst_ui", version = "0.15.3", optional = true }
-<<<<<<< HEAD
-amethyst_utils = { path = "amethyst_utils", version = "0.15.3" }
-=======
 amethyst_utils = { path = "amethyst_utils", version = "0.15.3", optional = true }
->>>>>>> 17bcb1fa
 amethyst_window = { path = "amethyst_window", version = "0.15.3" }
 amethyst_tiles = { path = "amethyst_tiles", version = "0.15.3", optional = true }
 winit = { git = "https://git@github.com/rust-windowing/winit", rev = "38fccebe1fbc4226c75d6180e5317bd93c024951", features = ["serde"] }
