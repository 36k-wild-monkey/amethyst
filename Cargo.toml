[package]
name = "amethyst"
version = "0.2.1"
authors = ["Eyal Kalderon <ebkalderon@gmail.com>"]
description = "Data-oriented game engine written in Rust"
keywords = ["game", "engine", "sdk", "amethyst"]

documentation = "http://ebkalderon.github.io/amethyst/doc/amethyst/"
homepage = "http://ebkalderon.github.io/amethyst/"
repository = "https://github.com/ebkalderon/amethyst"

readme = "README.md"
license = "MIT"

[dependencies.amethyst_engine]
path = "src/engine/"
version = "0.2.1"

<<<<<<< HEAD
[dependencies.amethyst_renderer]
path = "src/renderer/"
version = "0.2.1"
=======
[dependencies.amethyst_ecs]
path = "src/ecs/"
version = "0.1.0"
>>>>>>> c59715ec
<|MERGE_RESOLUTION|>--- conflicted
+++ resolved
@@ -16,12 +16,10 @@
 path = "src/engine/"
 version = "0.2.1"
 
-<<<<<<< HEAD
-[dependencies.amethyst_renderer]
-path = "src/renderer/"
-version = "0.2.1"
-=======
 [dependencies.amethyst_ecs]
 path = "src/ecs/"
 version = "0.1.0"
->>>>>>> c59715ec
+
+[dependencies.amethyst_renderer]
+path = "src/renderer/"
+version = "0.2.1"