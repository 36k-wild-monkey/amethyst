//! A home of [RenderingBundle] with it's rendering plugins system and all types directly related to it.

use std::collections::HashMap;

use amethyst_assets::{AssetProcessorSystemBundle, AssetStorage};
use amethyst_core::ecs::*;
use amethyst_error::{format_err, Error};

use crate::{
    camera::ActiveCamera,
    mtl::{Material, MaterialDefaults},
    rendy::{
        command::QueueId,
        factory::Factory,
        graph::{
            render::{RenderGroupBuilder, RenderPassNodeBuilder, SubpassBuilder},
            GraphBuilder, ImageId, NodeId,
        },
        hal,
        wsi::Surface,
    },
    system::{
        build_mesh_processor, build_texture_processor, create_default_mat, make_graph_aux_data,
        render, GraphAuxData, GraphCreator, RenderState,
    },
    types::{Backend, Mesh, Texture},
    SpriteSheet,
};
<<<<<<< HEAD
use amethyst_assets::{register_asset_type, AssetStorage, DefaultProcessor};
use amethyst_core::ecs::*;
use amethyst_error::{format_err, Error};
use std::collections::HashMap;
=======
>>>>>>> c5ecdd08

/// A bundle of systems used for rendering using `Rendy` render graph.
///
/// Provides a mechanism for registering rendering plugins.
/// By itself doesn't render anything, you must use `with_plugin` method
/// to define a set of functionalities you want to use.
///
/// If you need much more control, or you need to deal directly with the render pipeline,
/// it's possible to define a `RenderGraphCreator` as show by the
/// `renderable_custom` example.
#[derive(Debug)]
pub struct RenderingBundle<B: Backend> {
    plugins: Vec<Box<dyn RenderPlugin<B>>>,
}

impl<B: Backend> RenderingBundle<B> {
    /// Create empty `RenderingBundle`. You must register a plugin using
    /// [`with_plugin`] in order to actually display anything.
    pub fn new() -> Self {
        Self {
            plugins: Vec::new(),
        }
    }

    /// Register a [`RenderPlugin`].
    ///
    /// If you want the non-consuming version of this method, see [`add_plugin`].
    pub fn with_plugin(mut self, plugin: impl RenderPlugin<B> + 'static) -> Self {
        self.add_plugin(plugin);
        self
    }

    /// Register a [`RenderPlugin`].
    pub fn add_plugin(&mut self, plugin: impl RenderPlugin<B> + 'static) {
        self.plugins.push(Box::new(plugin));
    }

    fn into_graph_creator(&mut self) -> PluggableRenderGraphCreator<B> {
        PluggableRenderGraphCreator {
            plugins: self.plugins.drain(..).collect(),
        }
    }
}
// FIXME processors for Material and SpriteSheet
register_asset_type!(Material => Material; DefaultProcessor<Material>);
register_asset_type!(SpriteSheet => SpriteSheet; DefaultProcessor<SpriteSheet>);

impl<B: Backend> SystemBundle for RenderingBundle<B> {
    fn load(
        &mut self,
        world: &mut World,
        resources: &mut Resources,
        builder: &mut DispatcherBuilder,
    ) -> Result<(), Error> {
        // resources.insert(AssetStorage::<Mesh>::default());
        // builder.add_system(build_mesh_processor::<B>());

        // resources.insert(AssetStorage::<Texture>::default());
        // builder.add_system(build_texture_processor::<B>());
        // FIXME
        // builder.add_bundle(AssetProcessorSystemBundle::<Material>::default());
        // builder.add_bundle(AssetProcessorSystemBundle::<SpriteSheet>::default());

        resources.insert(ActiveCamera::default());

        // make sure that all renderer-specific systems run after game code
        //builder.flush(); TODO: flush legion here?

        for plugin in &mut self.plugins {
            plugin.on_build(world, resources, builder)?;
        }

        let config: rendy::factory::Config = Default::default();
        let (factory, families): (Factory<B>, _) = rendy::factory::init(config).unwrap();

        let queue_id = QueueId {
            family: families.family_by_index(0).id(),
            index: 0,
        };

        resources.insert(factory);
        resources.insert(queue_id);

        let mat = create_default_mat::<B>(resources);
        resources.insert(MaterialDefaults(mat));

        resources.insert(RenderState {
            graph: None,
            families,
            graph_creator: self.into_graph_creator(),
        });

        builder.add_thread_local_fn(render::<B, PluggableRenderGraphCreator<B>>);

        Ok(())
    }

    fn unload(&mut self, world: &mut World, resources: &mut Resources) -> Result<(), Error> {
        let mut state = resources
            .remove::<RenderState<B, PluggableRenderGraphCreator<B>>>()
            .unwrap();

        if let Some(graph) = state.graph.take() {
            let mut factory = resources.get_mut::<Factory<B>>().unwrap();
            log::debug!("Dispose graph");

            let aux = make_graph_aux_data(world, resources);
            graph.dispose(&mut factory, &aux);
        }

        log::debug!("Unload resources");
        if let Some(mut storage) = resources.get_mut::<AssetStorage<Mesh>>() {
            storage.unload_all();
        }
        if let Some(mut storage) = resources.get_mut::<AssetStorage<Texture>>() {
            storage.unload_all();
        }

        log::debug!("Drop families");
        drop(state.families);

        Ok(())
    }
}

struct PluggableRenderGraphCreator<B: Backend> {
    plugins: Vec<Box<dyn RenderPlugin<B>>>,
}

impl<B: Backend> GraphCreator<B> for PluggableRenderGraphCreator<B> {
    fn rebuild(&mut self, world: &World, resources: &Resources) -> bool {
        let mut rebuild = false;
        for plugin in self.plugins.iter_mut() {
            rebuild = plugin.should_rebuild(world, resources) || rebuild;
        }
        rebuild
    }

    fn builder(
        &mut self,
        factory: &mut Factory<B>,
        world: &World,
        resources: &Resources,
    ) -> GraphBuilder<B, GraphAuxData> {
        if self.plugins.is_empty() {
            log::warn!("RenderingBundle is configured to display nothing. Use `with_plugin` to add functionality.");
        }

        let mut plan = RenderPlan::new();
        for plugin in self.plugins.iter_mut() {
            plugin
                .on_plan(&mut plan, factory, world, resources)
                .unwrap();
        }
        plan.build(factory).unwrap()
    }
}

/// Basic building block of rendering in [RenderingBundle].
///
/// Can be used to register rendering-related systems to the dispatcher,
/// building render graph by registering render targets, adding [RenderableAction]s to them
/// and signalling when the graph has to be rebuild.
pub trait RenderPlugin<B: Backend>: std::fmt::Debug {
    /// Hook for adding systems and bundles to the dispatcher.
    fn on_build(
        &mut self,
        _world: &mut World,
        _resources: &mut Resources,
        _builder: &mut DispatcherBuilder,
    ) -> Result<(), Error> {
        Ok(())
    }

    /// Hook for providing triggers to rebuild the render graph.
    fn should_rebuild(&mut self, _world: &World, _resources: &Resources) -> bool {
        false
    }

    /// Hook for extending the rendering plan.
    fn on_plan(
        &mut self,
        plan: &mut RenderPlan<B>,
        factory: &mut Factory<B>,
        world: &World,
        resources: &Resources,
    ) -> Result<(), Error>;
}

/// Builder of a rendering plan for specified target.
#[derive(Debug)]
pub struct RenderPlan<B: Backend> {
    targets: HashMap<Target, TargetPlan<B>>,
    roots: Vec<Target>,
}

impl<B: Backend> RenderPlan<B> {
    fn new() -> Self {
        Self {
            targets: Default::default(),
            roots: vec![],
        }
    }

    /// Mark render target as root. Root render targets are always
    /// evaluated, even if nothing depends on them.
    pub fn add_root(&mut self, target: Target) {
        if !self.roots.contains(&target) {
            self.roots.push(target);
        }
    }

    /// Define a render target with predefined set of outputs.
    pub fn define_pass(
        &mut self,
        target: Target,
        outputs: TargetPlanOutputs<B>,
    ) -> Result<(), Error> {
        let target_plan = self
            .targets
            .entry(target)
            .or_insert_with(|| TargetPlan::new(target));

        target_plan.set_outputs(outputs)?;

        Ok(())
    }

    /// Extend the rendering plan of a render target. Target can be defined in other plugins.
    /// The closure is evaluated only if the target contributes to the rendering result, e.g.
    /// is rendered to a window or is a dependency of other evaluated target.
    pub fn extend_target(
        &mut self,
        target: Target,
        closure: impl FnOnce(&mut TargetPlanContext<'_, B>) -> Result<(), Error> + 'static,
    ) {
        let target_plan = self
            .targets
            .entry(target)
            .or_insert_with(|| TargetPlan::new(target));
        target_plan.add_extension(Box::new(closure));
    }

    fn build(self, factory: &Factory<B>) -> Result<GraphBuilder<B, GraphAuxData>, Error> {
        let mut ctx = PlanContext {
            target_metadata: self
                .targets
                .iter()
                .filter_map(|(k, t)| unsafe { t.metadata(factory.physical()) }.map(|m| (*k, m)))
                .collect(),
            targets: self.targets,
            passes: Default::default(),
            outputs: Default::default(),
            graph_builder: GraphBuilder::new(),
        };

        for target in self.roots {
            ctx.evaluate_target(target)?;
        }

        Ok(ctx.graph_builder)
    }
}

#[derive(Debug)]
enum EvaluationState {
    Evaluating,
    Built(NodeId),
}

impl EvaluationState {
    fn node(&self) -> Option<NodeId> {
        match self {
            EvaluationState::Built(node) => Some(*node),
            _ => None,
        }
    }

    fn is_built(&self) -> bool {
        self.node().is_some()
    }
}

/// Metadata for a planned render target.
/// Defines effective size and layer count that target's renderpass will operate on.
#[derive(Debug, Clone, Copy)]
pub struct TargetMetadata {
    width: u32,
    height: u32,
    layers: u16,
}

#[derive(Debug)]
struct PlanContext<B: Backend> {
    targets: HashMap<Target, TargetPlan<B>>,
    target_metadata: HashMap<Target, TargetMetadata>,
    passes: HashMap<Target, EvaluationState>,
    outputs: HashMap<TargetImage, ImageId>,
    graph_builder: GraphBuilder<B, GraphAuxData>,
}

impl<B: Backend> PlanContext<B> {
    pub fn mark_evaluating(&mut self, target: Target) -> Result<(), Error> {
        match self.passes.get(&target) {
            None => {},
            Some(EvaluationState::Evaluating) => return Err(format_err!("Trying to evaluate {:?} render plan that is already evaluating. Circular dependency detected.", target)),
            // this case is not a soft runtime error, as this should never be allowed by the API.
            Some(EvaluationState::Built(_)) => panic!("Trying to reevaluate a render plan for {:?}.", target),
        };
        self.passes.insert(target, EvaluationState::Evaluating);
        Ok(())
    }

    fn evaluate_target(&mut self, target: Target) -> Result<(), Error> {
        // prevent evaluation of roots that were accessed recursively or undefined
        if let Some(pass) = self.targets.remove(&target) {
            pass.evaluate(self)?;
        }
        Ok(())
    }

    fn submit_pass(
        &mut self,
        target: Target,
        pass: RenderPassNodeBuilder<B, GraphAuxData>,
    ) -> Result<(), Error> {
        match self.passes.get(&target) {
            None => {}
            Some(EvaluationState::Evaluating) => {}
            // this case is not a soft runtime error, as this should never be allowed by the API.
            Some(EvaluationState::Built(_)) => panic!(
                "Trying to resubmit a render pass for {:?}. This is a RenderingBundle bug.",
                target
            ),
        };
        let node = self.graph_builder.add_node(pass);
        self.passes.insert(target, EvaluationState::Built(node));
        Ok(())
    }

    fn get_pass_node_raw(&self, target: Target) -> Option<NodeId> {
        self.passes.get(&target).and_then(|p| p.node())
    }

    pub fn get_node(&mut self, target: Target) -> Result<NodeId, Error> {
        match self.get_pass_node_raw(target) {
            Some(node) => Ok(node),
            None => {
                self.evaluate_target(target)?;
                Ok(self
                    .passes
                    .get(&target)
                    .and_then(|p| p.node())
                    .expect("Just built"))
            }
        }
    }

    pub fn target_metadata(&self, target: Target) -> Option<TargetMetadata> {
        self.target_metadata.get(&target).copied()
    }

    fn get_image(&mut self, image_ref: TargetImage) -> Result<ImageId, Error> {
        self.try_get_image(image_ref)?.ok_or_else(|| {
            format_err!(
                "Output image {:?} is not registered by the target.",
                image_ref
            )
        })
    }

    fn try_get_image(&mut self, image_ref: TargetImage) -> Result<Option<ImageId>, Error> {
        if !self
            .passes
            .get(&image_ref.target())
            .map_or(false, |t| t.is_built())
        {
            self.evaluate_target(image_ref.target())?;
        }
        Ok(self.outputs.get(&image_ref).cloned())
    }

    fn register_output(&mut self, output: TargetImage, image: ImageId) -> Result<(), Error> {
        if self.outputs.contains_key(&output) {
            return Err(format_err!(
                "Trying to register already registered output image {:?}",
                output
            ));
        }
        self.outputs.insert(output, image);
        Ok(())
    }

    pub fn graph(&mut self) -> &mut GraphBuilder<B, GraphAuxData> {
        &mut self.graph_builder
    }

    pub fn create_image(&mut self, options: ImageOptions) -> ImageId {
        self.graph_builder
            .create_image(options.kind, options.levels, options.format, options.clear)
    }
}

/// A planning context focused on specific render target.
#[derive(Debug)]
pub struct TargetPlanContext<'a, B: Backend> {
    plan_context: &'a mut PlanContext<B>,
    key: Target,
    colors: usize,
    depth: bool,
    actions: Vec<(i32, RenderableAction<B>)>,
    deps: Vec<NodeId>,
}

impl<'a, B: Backend> TargetPlanContext<'a, B> {
    /// Add new action to render target in defined order.
    pub fn add(&mut self, order: impl Into<i32>, action: impl IntoAction<B>) -> Result<(), Error> {
        let action = action.into();

        if self.colors != action.colors() {
            return Err(format_err!(
                "Trying to add render action with {} colors to target {:?} that expects {} colors.",
                action.colors(),
                self.key,
                self.colors,
            ));
        }
        if self.depth != action.depth() {
            return Err(format_err!(
                "Trying to add render action with depth '{}' to target {:?} that expects depth '{}'.",
                action.depth(),
                self.key,
                self.depth,
            ));
        }

        self.actions.push((order.into(), action));
        Ok(())
    }

    /// Get number of color outputs of current render target.
    pub fn colors(&self) -> usize {
        self.colors
    }

    /// Check if current render target has a depth output.
    pub fn depth(&self) -> bool {
        self.depth
    }

    /// Retrieve an image produced by other render target.
    ///
    /// Results in an error if such image doesn't exist or
    /// retreiving it would result in a dependency cycle.
    pub fn get_image(&mut self, image: TargetImage) -> Result<ImageId, Error> {
        self.plan_context.get_image(image).map(|i| {
            let node = self
                .plan_context
                .get_pass_node_raw(image.target())
                .expect("Image without target node");
            self.add_dep(node);
            i
        })
    }
    /// Retrieve an image produced by other render target.
    /// Returns `None` when such image isn't registered.
    ///
    /// Results in an error if retreiving it would result in a dependency cycle.
    pub fn try_get_image(&mut self, image: TargetImage) -> Result<Option<ImageId>, Error> {
        self.plan_context.try_get_image(image).map(|i| {
            i.map(|i| {
                let node = self
                    .plan_context
                    .get_pass_node_raw(image.target())
                    .expect("Image without target node");
                self.add_dep(node);
                i
            })
        })
    }

    /// Add explicit dependency on another node.
    ///
    /// This is done automatically when you use `get_image`.
    pub fn add_dep(&mut self, node: NodeId) {
        if !self.deps.contains(&node) {
            self.deps.push(node);
        }
    }

    /// Access underlying rendy's GraphBuilder directly.
    /// This is useful for adding custom rendering nodes
    /// that are not just standard graphics render passes,
    /// e.g. for compute dispatch.
    pub fn graph(&mut self) -> &mut GraphBuilder<B, GraphAuxData> {
        self.plan_context.graph()
    }

    /// Retrieve render target metadata, e.g. size.
    pub fn target_metadata(&self, target: Target) -> Option<TargetMetadata> {
        self.plan_context.target_metadata(target)
    }

    /// Access computed NodeId of render target.
    pub fn get_node(&mut self, target: Target) -> Result<NodeId, Error> {
        self.plan_context.get_node(target)
    }
}

/// An identifier for output image of specific render target.
#[derive(Debug, Clone, Copy, Hash, PartialEq, Eq)]
pub enum TargetImage {
    /// Select target color output with given index.
    Color(Target, usize),
    /// Select target depth output.
    Depth(Target),
}

impl TargetImage {
    /// Retrieve target identifier for this image
    pub fn target(&self) -> Target {
        match self {
            TargetImage::Color(target, _) => *target,
            TargetImage::Depth(target) => *target,
        }
    }
}

/// Set of options required to create an image node in render graph.
#[derive(Debug, Clone, PartialEq)]
pub struct ImageOptions {
    /// Image kind and size
    pub kind: hal::image::Kind,
    /// Number of mipmap levels
    pub levels: hal::image::Level,
    /// Image format
    pub format: hal::format::Format,
    /// Clear operation performed once per frame.
    pub clear: Option<hal::command::ClearValue>,
}

/// Definition of render target color output image.
#[derive(Debug)]
pub enum OutputColor<B: Backend> {
    /// Render to image with specified options
    Image(ImageOptions),
    /// Render directly to a window surface.
    Surface(Surface<B>, Option<hal::command::ClearValue>),
}

/// Definition for set of outputs for a given render target.
#[derive(Debug)]
pub struct TargetPlanOutputs<B: Backend> {
    /// List of target color outputs with options
    pub colors: Vec<OutputColor<B>>,
    /// Settings for optional depth output
    pub depth: Option<ImageOptions>,
}

#[derive(derivative::Derivative)]
#[derivative(Debug(bound = ""))]
struct TargetPlan<B: Backend> {
    key: Target,
    #[derivative(Debug = "ignore")]
    extensions: Vec<Box<dyn FnOnce(&mut TargetPlanContext<'_, B>) -> Result<(), Error> + 'static>>,
    outputs: Option<TargetPlanOutputs<B>>,
}

impl<B: Backend> TargetPlan<B> {
    fn new(key: Target) -> Self {
        Self {
            key,
            extensions: vec![],
            outputs: None,
        }
    }

    // safety:
    // * `physical_device` must be created from same `Instance` as the `Surface` present in output
    unsafe fn metadata(&self, physical_device: &B::PhysicalDevice) -> Option<TargetMetadata> {
        self.outputs
            .as_ref()
            .map(|TargetPlanOutputs { colors, depth }| {
                use std::cmp::min;
                let mut framebuffer_width = u32::max_value();
                let mut framebuffer_height = u32::max_value();
                let mut framebuffer_layers = u16::max_value();

                for color in colors {
                    match color {
                        OutputColor::Surface(surface, _) => {
                            if let Some(extent) = surface.extent(physical_device) {
                                framebuffer_width = min(framebuffer_width, extent.width);
                                framebuffer_height = min(framebuffer_height, extent.height);
                                framebuffer_layers = min(framebuffer_layers, 1);
                            } else {
                                // Window was just closed, using size of 1 is the least bad option
                                // to default to. The output won't be used, things won't crash and
                                // graph is either going to be destroyed or rebuilt next frame.
                                framebuffer_width = min(framebuffer_width, 1);
                                framebuffer_height = min(framebuffer_height, 1);
                            }
                            framebuffer_layers = min(framebuffer_layers, 1);
                        }
                        OutputColor::Image(options) => {
                            let extent = options.kind.extent();
                            framebuffer_width = min(framebuffer_width, extent.width);
                            framebuffer_height = min(framebuffer_height, extent.height);
                            framebuffer_layers = min(framebuffer_layers, options.kind.num_layers());
                        }
                    };
                }
                if let Some(options) = depth {
                    let extent = options.kind.extent();
                    framebuffer_width = min(framebuffer_width, extent.width);
                    framebuffer_height = min(framebuffer_height, extent.height);
                    framebuffer_layers = min(framebuffer_layers, options.kind.num_layers());
                }
                TargetMetadata {
                    width: framebuffer_width,
                    height: framebuffer_height,
                    layers: framebuffer_layers,
                }
            })
    }

    fn set_outputs(&mut self, outputs: TargetPlanOutputs<B>) -> Result<(), Error> {
        if self.outputs.is_some() {
            return Err(format_err!("Target {:?} already defined.", self.key));
        }
        self.outputs.replace(outputs);
        Ok(())
    }

    fn add_extension(
        &mut self,
        extension: Box<dyn FnOnce(&mut TargetPlanContext<'_, B>) -> Result<(), Error> + 'static>,
    ) {
        self.extensions.push(extension);
    }

    fn evaluate(self, ctx: &mut PlanContext<B>) -> Result<(), Error> {
        if self.outputs.is_none() {
            return Err(format_err!(
                "Trying to evaluate not fully defined pass {:?}. Missing `define_pass` call.",
                self.key
            ));
        }
        let mut outputs = self.outputs.unwrap();

        ctx.mark_evaluating(self.key)?;

        let mut target_ctx = TargetPlanContext {
            plan_context: ctx,
            key: self.key,
            actions: vec![],
            colors: outputs.colors.len(),
            depth: outputs.depth.is_some(),
            deps: vec![],
        };

        for extension in self.extensions {
            extension(&mut target_ctx)?;
        }

        let TargetPlanContext {
            mut actions, deps, ..
        } = target_ctx;

        let mut subpass = SubpassBuilder::new();
        let mut pass = RenderPassNodeBuilder::new();

        actions.sort_by_key(|a| a.0);
        for action in actions.drain(..).map(|a| a.1) {
            match action {
                RenderableAction::RenderGroup(group) => {
                    subpass.add_dyn_group(group);
                }
            }
        }

        for (i, color) in outputs.colors.drain(..).enumerate() {
            match color {
                OutputColor::Surface(surface, clear) => {
                    subpass.add_color_surface();
                    pass.add_surface(surface, clear);
                }
                OutputColor::Image(opts) => {
                    let node = ctx.create_image(opts);
                    ctx.register_output(TargetImage::Color(self.key, i), node)?;
                    subpass.add_color(node);
                }
            }
        }

        if let Some(opts) = outputs.depth {
            let node = ctx.create_image(opts);
            ctx.register_output(TargetImage::Depth(self.key), node)?;
            subpass.set_depth_stencil(node);
        }

        for node in deps {
            subpass.add_dependency(node);
        }

        pass.add_subpass(subpass);
        ctx.submit_pass(self.key, pass)?;
        Ok(())
    }
}

/// An action that represents a single transformation to the
/// render graph, e.g. addition of single render group.
///
/// TODO: more actions needed for e.g. splitting pass into subpasses.
#[derive(Debug)]
pub enum RenderableAction<B: Backend> {
    /// Register single render group for evaluation during target rendering
    RenderGroup(Box<dyn RenderGroupBuilder<B, GraphAuxData>>),
}

impl<B: Backend> RenderableAction<B> {
    fn colors(&self) -> usize {
        match self {
            RenderableAction::RenderGroup(g) => g.colors(),
        }
    }

    fn depth(&self) -> bool {
        match self {
            RenderableAction::RenderGroup(g) => g.depth(),
        }
    }
}

/// Trait for easy conversion of various types into `RenderableAction` shell.
pub trait IntoAction<B: Backend> {
    /// Convert to `RenderableAction`.
    fn into(self) -> RenderableAction<B>;
}

impl<B: Backend, G: RenderGroupBuilder<B, GraphAuxData> + 'static> IntoAction<B> for G {
    fn into(self) -> RenderableAction<B> {
        RenderableAction::RenderGroup(Box::new(self))
    }
}

/// Collection of predefined constants for action ordering in the builtin targets.
/// Two actions with the same order will be applied in their insertion order.
/// The list is provided mostly as a comparison point. If you can't find the exact
/// ordering you need, provide custom `i32` that fits into the right place.
///
/// Modules that provide custom render plugins using their own orders should export
/// similar enum with ordering they have added.
#[derive(Debug)]
#[repr(i32)]
pub enum RenderOrder {
    /// register before all opaques
    BeforeOpaque = 90,
    /// register for rendering opaque objects
    Opaque = 100,
    /// register after rendering opaque objects
    AfterOpaque = 110,
    /// register before rendering transparent objects
    BeforeTransparent = 190,
    /// register for rendering transparent objects
    Transparent = 200,
    /// register after rendering transparent objects
    AfterTransparent = 210,
    /// register as post effect in linear color space
    LinearPostEffects = 300,
    /// register as tonemapping step
    ToneMap = 400,
    /// register as post effect in display color space
    DisplayPostEffects = 500,
    /// register as overlay on final render
    Overlay = 600,
}

impl Into<i32> for RenderOrder {
    fn into(self) -> i32 {
        self as i32
    }
}

/// An identifier for render target used in render plugins.
/// Predefined targets are part of default rendering flow
/// used by builtin amethyst render plugins, but the list
/// can be arbitrarily extended for custom usage in user
/// plugins using custom str identifiers.
#[derive(Debug, Clone, Copy, PartialEq, Eq, Hash)]
pub enum Target {
    /// Default render target for most operations.
    /// Usually the one that gets presented to the window.
    Main,
    /// Render target for shadow mapping.
    /// Builtin plugins use cascaded shadow maps.
    ShadowMap,
    /// Custom render target identifier.
    Custom(&'static str),
}

impl Default for Target {
    fn default() -> Target {
        Target::Main
    }
}

#[cfg(test)]
mod tests {
    use hal::{
        command::{ClearDepthStencil, ClearValue},
        format::Format,
    };

    use super::*;
    use crate::{
        rendy::{
            command::QueueId,
            graph::{
                render::{RenderGroup, RenderGroupDesc},
                GraphContext, NodeBuffer, NodeImage,
            },
        },
        types::{Backend, DefaultBackend},
    };

    #[derive(Debug)]
    struct TestGroup1;
    #[derive(Debug)]
    struct TestGroup2;

    impl<B: Backend, T> RenderGroupDesc<B, T> for TestGroup1 {
        fn build(
            self,
            ctx: &GraphContext<B>,
            factory: &mut Factory<B>,
            queue: QueueId,
            aux: &T,
            framebuffer_width: u32,
            framebuffer_height: u32,
            subpass: hal::pass::Subpass<'_, B>,
            buffers: Vec<NodeBuffer>,
            images: Vec<NodeImage>,
        ) -> Result<Box<dyn RenderGroup<B, T>>, failure::Error> {
            unimplemented!()
        }
    }
    impl<B: Backend, T> RenderGroupDesc<B, T> for TestGroup2 {
        fn build(
            self,
            ctx: &GraphContext<B>,
            factory: &mut Factory<B>,
            queue: QueueId,
            aux: &T,
            framebuffer_width: u32,
            framebuffer_height: u32,
            subpass: hal::pass::Subpass<'_, B>,
            buffers: Vec<NodeBuffer>,
            images: Vec<NodeImage>,
        ) -> Result<Box<dyn RenderGroup<B, T>>, failure::Error> {
            unimplemented!()
        }
    }

    #[test]
    #[ignore] // CI can't run tests requiring actual backend
    fn main_pass_color_image_plan() {
        let config: rendy::factory::Config = Default::default();
        let (factory, families): (Factory<DefaultBackend>, _) =
            rendy::factory::init(config).unwrap();
        let mut plan = RenderPlan::<DefaultBackend>::new();

        plan.extend_target(Target::Main, |ctx| {
            ctx.add(RenderOrder::Transparent, TestGroup1.builder())?;
            ctx.add(RenderOrder::Opaque, TestGroup2.builder())?;
            Ok(())
        });

        let kind = crate::Kind::D2(1920, 1080, 1, 1);
        plan.add_root(Target::Main);
        plan.define_pass(
            Target::Main,
            TargetPlanOutputs {
                colors: vec![OutputColor::Image(ImageOptions {
                    kind,
                    levels: 1,
                    format: Format::Rgb8Unorm,
                    clear: None,
                })],
                depth: Some(ImageOptions {
                    kind,
                    levels: 1,
                    format: Format::D32Sfloat,
                    clear: Some(ClearValue::DepthStencil(ClearDepthStencil(0.0, 0))),
                }),
            },
        )
        .unwrap();

        let planned_graph = plan.build(&factory).unwrap();

        let mut manual_graph = GraphBuilder::<DefaultBackend, World>::new();
        let color = manual_graph.create_image(kind, 1, Format::Rgb8Unorm, None);
        let depth = manual_graph.create_image(
            kind,
            1,
            Format::D32Sfloat,
            Some(ClearValue::DepthStencil(ClearDepthStencil(0.0, 0))),
        );
        manual_graph.add_node(
            RenderPassNodeBuilder::new().with_subpass(
                SubpassBuilder::new()
                    .with_group(TestGroup2.builder())
                    .with_group(TestGroup1.builder())
                    .with_color(color)
                    .with_depth_stencil(depth),
            ),
        );

        assert_eq!(
            format!("{:?}", planned_graph),
            format!("{:?}", manual_graph)
        );
    }

    #[test]
    #[ignore] // CI can't run tests requiring actual backend
    #[cfg(feature = "window")]
    fn main_pass_surface_plan() {
        use winit::{EventsLoop, WindowBuilder};

        let ev_loop = EventsLoop::new();
        let mut window_builder = WindowBuilder::new();
        window_builder.window.visible = false;
        let window = window_builder.build(&ev_loop).unwrap();

        let size = window
            .get_inner_size()
            .unwrap()
            .to_physical(window.get_hidpi_factor());
        let window_kind = crate::Kind::D2(size.width as u32, size.height as u32, 1, 1);

        let config: rendy::factory::Config = Default::default();
        let (mut factory, families): (Factory<DefaultBackend>, _) =
            rendy::factory::init(config).unwrap();
        let mut plan = RenderPlan::<DefaultBackend>::new();

        let surface1 = factory.create_surface(&window);
        let surface2 = factory.create_surface(&window);

        plan.extend_target(Target::Main, |ctx| {
            ctx.add(RenderOrder::Opaque, TestGroup2.builder())?;
            Ok(())
        });

        plan.add_root(Target::Main);
        plan.define_pass(
            Target::Main,
            TargetPlanOutputs {
                colors: vec![OutputColor::Surface(surface1, None)],
                depth: Some(ImageOptions {
                    kind: window_kind,
                    levels: 1,
                    format: Format::D32Sfloat,
                    clear: Some(ClearValue::DepthStencil(ClearDepthStencil(0.0, 0))),
                }),
            },
        )
        .unwrap();

        plan.extend_target(Target::Main, |ctx| {
            ctx.add(RenderOrder::Transparent, TestGroup1.builder())?;
            Ok(())
        });

        let planned_graph = plan.build(&factory).unwrap();

        let mut manual_graph = GraphBuilder::<DefaultBackend, World>::new();
        let depth = manual_graph.create_image(
            window_kind,
            1,
            Format::D32Sfloat,
            Some(ClearValue::DepthStencil(ClearDepthStencil(0.0, 0))),
        );
        manual_graph.add_node(
            RenderPassNodeBuilder::new()
                .with_subpass(
                    SubpassBuilder::new()
                        .with_group(TestGroup2.builder())
                        .with_group(TestGroup1.builder())
                        .with_color_surface()
                        .with_depth_stencil(depth),
                )
                .with_surface(surface2, None),
        );

        assert_eq!(
            format!("{:?}", planned_graph),
            format!("{:?}", manual_graph)
        );
    }
}<|MERGE_RESOLUTION|>--- conflicted
+++ resolved
@@ -2,7 +2,7 @@
 
 use std::collections::HashMap;
 
-use amethyst_assets::{AssetProcessorSystemBundle, AssetStorage};
+use amethyst_assets::{register_asset_type, AssetStorage, DefaultProcessor};
 use amethyst_core::ecs::*;
 use amethyst_error::{format_err, Error};
 
@@ -26,13 +26,6 @@
     types::{Backend, Mesh, Texture},
     SpriteSheet,
 };
-<<<<<<< HEAD
-use amethyst_assets::{register_asset_type, AssetStorage, DefaultProcessor};
-use amethyst_core::ecs::*;
-use amethyst_error::{format_err, Error};
-use std::collections::HashMap;
-=======
->>>>>>> c5ecdd08
 
 /// A bundle of systems used for rendering using `Rendy` render graph.
 ///
