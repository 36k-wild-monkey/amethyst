//! Renderer system
use amethyst_assets::{AssetStorage, ProcessingState};
use amethyst_core::{
    ecs::{systems::ParallelRunnable, SystemBuilder, *},
    timing::Time,
    ArcThreadPool,
};
use palette::{LinSrgba, Srgba};
use rendy::{
    command::{Families, QueueId},
    factory::{Factory, ImageState},
    graph::{Graph, GraphBuilder},
    texture::palette::{load_from_linear_rgba, load_from_srgba},
};
#[cfg(feature = "profiler")]
use thread_profiler::profile_scope;

use crate::{
    mtl::Material,
    types::{Backend, Mesh, Texture},
};

/// Auxiliary data for render graph.
#[allow(missing_debug_implementations)]
pub struct InternalGraphAuxData<'a> {
    /// World
    pub world: &'a World,
    /// Resources
    pub resources: &'a Resources,
}

// FIXME: It is currently impossible to pass types with lifetimes (except for a single reference)
// to auxiliary data structures. It worked before when passing just `World`, but with legion we
// also need to pass `Resources`. To do this we have to transmute `InternalGraphAuxData<'a>` into
// `InternalGraphAuxData<'static>` and ensure that none of the graph nodes store the references.
// Simplified issue: https://github.com/rust-lang/rust/issues/51567
#[allow(missing_docs)]
pub fn make_graph_aux_data(world: &World, resources: &Resources) -> GraphAuxData {
    unsafe { std::mem::transmute(InternalGraphAuxData { world, resources }) }
}

/// Auxiliary data for render graph. Even though it is `'static` any reference inside it must not
/// be saved in any render node. See comments on `make_graph_aux_data`.
pub type GraphAuxData = InternalGraphAuxData<'static>;

/// Graph trait implementation required by consumers. Builds a graph and manages signaling when
/// the graph needs to be rebuilt.
pub trait GraphCreator<B: Backend> {
    /// Check if graph needs to be rebuilt.
    /// This function is evaluated every frame before running the graph.
    fn rebuild(&mut self, world: &World, resources: &Resources) -> bool;

    /// Retrieve configured complete graph builder.
    fn builder(
        &mut self,
        factory: &mut Factory<B>,
        world: &World,
        resources: &Resources,
    ) -> GraphBuilder<B, GraphAuxData>;
}

/// Holds internal state of the rendering system
#[allow(missing_debug_implementations)]
pub struct RenderState<B: Backend, G> {
    /// Renderer graph
    pub graph: Option<Graph<B, GraphAuxData>>,
    /// Device queue families
    pub families: Families<B>,
    /// Graph creator
    pub graph_creator: G,
}

fn rebuild_graph<B, G>(state: &mut RenderState<B, G>, world: &World, resources: &Resources)
where
    B: Backend,
    G: GraphCreator<B>,
{
    #[cfg(feature = "profiler")]
    profile_scope!("rebuild_graph");

    let mut factory = resources.get_mut::<Factory<B>>().unwrap();

    if let Some(graph) = state.graph.take() {
        #[cfg(feature = "profiler")]
        profile_scope!("dispose_graph");
        let aux = make_graph_aux_data(world, resources);
        graph.dispose(&mut *factory, &aux);
    }

    let builder = {
        #[cfg(feature = "profiler")]
        profile_scope!("run_graph_creator");
        state.graph_creator.builder(&mut factory, world, resources)
    };

    let graph = {
        #[cfg(feature = "profiler")]
        profile_scope!("build_graph");
        let aux = make_graph_aux_data(world, resources);
        builder
            .build(&mut factory, &mut state.families, &aux)
            .unwrap()
    };

    state.graph = Some(graph);
}

fn run_graph<B, G>(state: &mut RenderState<B, G>, world: &World, resources: &Resources)
where
    B: Backend,
    G: GraphCreator<B>,
{
<<<<<<< HEAD
    let mut factory = resources.get_mut::<Factory<B>>().unwrap();
    factory.maintain(&mut state.families);
    let aux = make_graph_aux_data(world, resources);
    state
        .graph
        .as_mut()
        .unwrap()
        .run(&mut factory, &mut state.families, &aux)
}
=======
    fn run_now(&mut self, world: &'a World) {
        let rebuild = self.graph_creator.rebuild(world);
        if self.graph.is_none() || rebuild {
            self.rebuild_graph(world);
        }
        self.run_graph(world);
    }

    fn setup(&mut self, world: &mut World) {
        let config: rendy::factory::Config = Default::default();
        let r = rendy::init::Rendy::init(&config).unwrap();

        let queue_id = QueueId {
            family: r.families.family_by_index(0).id(),
            index: 0,
        };

        self.families = Some(r.families);
        world.insert(r.factory);
        world.insert(queue_id);

        SetupData::setup(world);

        let mat = create_default_mat::<B>(world);
        world.insert(MaterialDefaults(mat));
    }
>>>>>>> e81f33d4

/// Main render function to be executed as thread local system.
/// This should not be used directly and [RenderingBundle] should be used instead.
pub fn render<B, G>(world: &mut World, resources: &mut Resources)
where
    B: Backend,
    G: 'static + GraphCreator<B>,
{
    let mut state = resources.get_mut::<RenderState<B, G>>().unwrap();
    let rebuild = state.graph_creator.rebuild(world, resources);
    if state.graph.is_none() || rebuild {
        rebuild_graph(&mut state, world, resources);
    }
    run_graph(&mut state, world, resources);
}

/// Asset processing system for `Mesh` asset type.
<<<<<<< HEAD
#[derive(Default, Debug)]
pub struct MeshProcessorSystem<B: Backend> {
    pub(crate) _marker: std::marker::PhantomData<B>,
}

impl<B: Backend> System<'_> for MeshProcessorSystem<B> {
    fn build(&mut self) -> Box<dyn ParallelRunnable> {
        Box::new(
            SystemBuilder::new("MeshProcessorSystem")
                .write_resource::<AssetStorage<Mesh>>()
                .read_resource::<QueueId>()
                .read_resource::<Time>()
                .read_resource::<ArcThreadPool>()
                // .read_resource::<HotReloadStrategy>() // TODO: Optional resources should be OPTIONS instead.
                .read_resource::<Factory<B>>()
                .build(
                    move |commands, world, (mesh_storage, queue_id, time, pool, factory), _| {
                        #[cfg(feature = "profiler")]
                        profile_scope!("mesh_processor");

                        mesh_storage.process(
                            |b| {
                                log::trace!("Processing Mesh: {:?}", b);

                                #[cfg(feature = "profiler")]
                                profile_scope!("process_mesh");

                                b.0.build(**queue_id, &factory)
                                    .map(B::wrap_mesh)
                                    .map(ProcessingState::Loaded)
                                    .map_err(|e| e.compat().into())
                            },
                            time.frame_number(),
                            &**pool,
                            None, // TODO: Fix strategy optional
                        )
                    },
                ),
        )
=======
#[derive(Debug, derivative::Derivative)]
#[derivative(Default(bound = ""))]
pub struct MeshProcessorSystem<B: Backend>(PhantomData<B>);
impl<'a, B: Backend> System<'a> for MeshProcessorSystem<B> {
    type SystemData = (
        Write<'a, AssetStorage<Mesh>>,
        ReadExpect<'a, QueueId>,
        Read<'a, Time>,
        ReadExpect<'a, Arc<ThreadPool>>,
        Option<Read<'a, HotReloadStrategy>>,
        ReadExpect<'a, Factory<B>>,
    );

    fn run(
        &mut self,
        (mut mesh_storage, queue_id, time, pool, strategy, factory): Self::SystemData,
    ) {
        #[cfg(feature = "profiler")]
        profile_scope!("mesh_processor");

        mesh_storage.process(
            |b| {
                #[cfg(feature = "profiler")]
                profile_scope!("process_mesh");

                b.0.build(*queue_id, &factory)
                    .map(B::wrap_mesh)
                    .map(ProcessingState::Loaded)
                    .map_err(|e| e.into())
            },
            time.frame_number(),
            &**pool,
            strategy.as_deref(),
        );
>>>>>>> e81f33d4
    }
}

/// Asset processing system for `Texture` asset type.
#[derive(Default, Debug)]
pub struct TextureProcessorSystem<B> {
    pub(crate) _marker: std::marker::PhantomData<B>,
}

impl<B: Backend> System<'_> for TextureProcessorSystem<B> {
    fn build(&mut self) -> Box<dyn ParallelRunnable> {
        Box::new(
            SystemBuilder::new("TextureProcessorSystem")
                .write_resource::<AssetStorage<Texture>>()
                .read_resource::<QueueId>()
                .read_resource::<Time>()
                .read_resource::<amethyst_core::ArcThreadPool>()
                // .read_resource::<HotReloadStrategy>() // TODO: Optional resources should be OPTIONS instead.
                .write_resource::<Factory<B>>()
                .build(
                    move |commands, world, (texture_storage, queue_id, time, pool, factory), _| {
                        #[cfg(feature = "profiler")]
                        profile_scope!("texture_processor");

                        texture_storage.process(
                            |b| {
                                log::trace!("Processing Texture: {:?}", b);

                                #[cfg(feature = "profiler")]
                                profile_scope!("process_texture");

                                b.0.build(
                                    ImageState {
                                        queue: **queue_id,
                                        stage: rendy::hal::pso::PipelineStage::VERTEX_SHADER
                                            | rendy::hal::pso::PipelineStage::FRAGMENT_SHADER,
                                        access: rendy::hal::image::Access::SHADER_READ,
                                        layout: rendy::hal::image::Layout::ShaderReadOnlyOptimal,
                                    },
                                    &mut *factory,
                                )
                                .map(B::wrap_texture)
                                .map(ProcessingState::Loaded)
                                .map_err(|e| e.compat().into())
                            },
                            time.frame_number(),
                            &**pool,
                            None, // TODO: Fix strategy optional
                        );
                    },
<<<<<<< HEAD
                ),
        )
=======
                    &mut factory,
                )
                .map(B::wrap_texture)
                .map(ProcessingState::Loaded)
                // TODO: impl Error for BuildError
                .map_err(|e| amethyst_error::err_msg(format!("{:?}", e)))
            },
            time.frame_number(),
            &**pool,
            strategy.as_deref(),
        );
>>>>>>> e81f33d4
    }
}

pub(crate) fn create_default_mat<B: Backend>(resources: &Resources) -> Material {
    use amethyst_assets::Loader;

    use crate::mtl::TextureOffset;

    let loader = resources.get::<Loader>().unwrap();

    let albedo = load_from_srgba(Srgba::new(0.5, 0.5, 0.5, 1.0));
    let emission = load_from_srgba(Srgba::new(0.0, 0.0, 0.0, 0.0));
    let normal = load_from_linear_rgba(LinSrgba::new(0.5, 0.5, 1.0, 1.0));
    let metallic_roughness = load_from_linear_rgba(LinSrgba::new(0.0, 0.5, 0.0, 0.0));
    let ambient_occlusion = load_from_linear_rgba(LinSrgba::new(1.0, 1.0, 1.0, 1.0));
    let cavity = load_from_linear_rgba(LinSrgba::new(1.0, 1.0, 1.0, 1.0));

    let tex_storage = resources.get::<AssetStorage<Texture>>().unwrap();

    let albedo = loader.load_from_data(albedo.into(), (), &tex_storage);
    let emission = loader.load_from_data(emission.into(), (), &tex_storage);
    let normal = loader.load_from_data(normal.into(), (), &tex_storage);
    let metallic_roughness = loader.load_from_data(metallic_roughness.into(), (), &tex_storage);
    let ambient_occlusion = loader.load_from_data(ambient_occlusion.into(), (), &tex_storage);
    let cavity = loader.load_from_data(cavity.into(), (), &tex_storage);

    Material {
        alpha_cutoff: 0.01,
        albedo,
        emission,
        normal,
        metallic_roughness,
        ambient_occlusion,
        cavity,
        uv_offset: TextureOffset::default(),
    }
}<|MERGE_RESOLUTION|>--- conflicted
+++ resolved
@@ -110,7 +110,6 @@
     B: Backend,
     G: GraphCreator<B>,
 {
-<<<<<<< HEAD
     let mut factory = resources.get_mut::<Factory<B>>().unwrap();
     factory.maintain(&mut state.families);
     let aux = make_graph_aux_data(world, resources);
@@ -120,34 +119,6 @@
         .unwrap()
         .run(&mut factory, &mut state.families, &aux)
 }
-=======
-    fn run_now(&mut self, world: &'a World) {
-        let rebuild = self.graph_creator.rebuild(world);
-        if self.graph.is_none() || rebuild {
-            self.rebuild_graph(world);
-        }
-        self.run_graph(world);
-    }
-
-    fn setup(&mut self, world: &mut World) {
-        let config: rendy::factory::Config = Default::default();
-        let r = rendy::init::Rendy::init(&config).unwrap();
-
-        let queue_id = QueueId {
-            family: r.families.family_by_index(0).id(),
-            index: 0,
-        };
-
-        self.families = Some(r.families);
-        world.insert(r.factory);
-        world.insert(queue_id);
-
-        SetupData::setup(world);
-
-        let mat = create_default_mat::<B>(world);
-        world.insert(MaterialDefaults(mat));
-    }
->>>>>>> e81f33d4
 
 /// Main render function to be executed as thread local system.
 /// This should not be used directly and [RenderingBundle] should be used instead.
@@ -165,7 +136,6 @@
 }
 
 /// Asset processing system for `Mesh` asset type.
-<<<<<<< HEAD
 #[derive(Default, Debug)]
 pub struct MeshProcessorSystem<B: Backend> {
     pub(crate) _marker: std::marker::PhantomData<B>,
@@ -196,7 +166,7 @@
                                 b.0.build(**queue_id, &factory)
                                     .map(B::wrap_mesh)
                                     .map(ProcessingState::Loaded)
-                                    .map_err(|e| e.compat().into())
+                                    .map_err(|e| e.into())
                             },
                             time.frame_number(),
                             &**pool,
@@ -205,42 +175,6 @@
                     },
                 ),
         )
-=======
-#[derive(Debug, derivative::Derivative)]
-#[derivative(Default(bound = ""))]
-pub struct MeshProcessorSystem<B: Backend>(PhantomData<B>);
-impl<'a, B: Backend> System<'a> for MeshProcessorSystem<B> {
-    type SystemData = (
-        Write<'a, AssetStorage<Mesh>>,
-        ReadExpect<'a, QueueId>,
-        Read<'a, Time>,
-        ReadExpect<'a, Arc<ThreadPool>>,
-        Option<Read<'a, HotReloadStrategy>>,
-        ReadExpect<'a, Factory<B>>,
-    );
-
-    fn run(
-        &mut self,
-        (mut mesh_storage, queue_id, time, pool, strategy, factory): Self::SystemData,
-    ) {
-        #[cfg(feature = "profiler")]
-        profile_scope!("mesh_processor");
-
-        mesh_storage.process(
-            |b| {
-                #[cfg(feature = "profiler")]
-                profile_scope!("process_mesh");
-
-                b.0.build(*queue_id, &factory)
-                    .map(B::wrap_mesh)
-                    .map(ProcessingState::Loaded)
-                    .map_err(|e| e.into())
-            },
-            time.frame_number(),
-            &**pool,
-            strategy.as_deref(),
-        );
->>>>>>> e81f33d4
     }
 }
 
@@ -284,29 +218,15 @@
                                 )
                                 .map(B::wrap_texture)
                                 .map(ProcessingState::Loaded)
-                                .map_err(|e| e.compat().into())
+                                .map_err(|e| amethyst_error::err_msg(format!("{:?}", e)))
                             },
                             time.frame_number(),
                             &**pool,
                             None, // TODO: Fix strategy optional
                         );
                     },
-<<<<<<< HEAD
                 ),
         )
-=======
-                    &mut factory,
-                )
-                .map(B::wrap_texture)
-                .map(ProcessingState::Loaded)
-                // TODO: impl Error for BuildError
-                .map_err(|e| amethyst_error::err_msg(format!("{:?}", e)))
-            },
-            time.frame_number(),
-            &**pool,
-            strategy.as_deref(),
-        );
->>>>>>> e81f33d4
     }
 }
 
