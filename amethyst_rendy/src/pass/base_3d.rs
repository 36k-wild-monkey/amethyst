--- conflicted
+++ resolved
@@ -1,23 +1,6 @@
-<<<<<<< HEAD
-use crate::{
-    batch::{GroupIterator, OrderedTwoLevelBatch, TwoLevelBatch},
-    mtl::{FullTextureSet, Material, StaticTextureSet},
-    pipeline::{PipelineDescBuilder, PipelinesBuilder},
-    pod::{SkinnedVertexArgs, VertexArgs},
-    resources::Tint,
-    skinning::JointTransforms,
-    submodules::{DynamicVertexBuffer, EnvironmentSub, MaterialId, MaterialSub, SkinningSub},
-    system::GraphAuxData,
-    types::{Backend, Mesh},
-    util,
-    visibility::Visibility,
-};
+use std::marker::PhantomData;
+
 use amethyst_assets::{AssetHandle, AssetStorage, Handle, LoadHandle};
-=======
-use std::marker::PhantomData;
-
-use amethyst_assets::{AssetStorage, Handle};
->>>>>>> c5ecdd08
 use amethyst_core::{ecs::*, transform::Transform};
 use derivative::Derivative;
 use rendy::{
