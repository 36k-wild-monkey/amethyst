--- conflicted
+++ resolved
@@ -11,21 +11,15 @@
 ## [Unreleased]
  
 ### Added
-
-<<<<<<< HEAD
+* Implement `Debug` for `ProgressCounter` and `ProgressCounterTracker`. ([#1973])
 * Added a custom render pass Example. ([#1904])
-
-### Changed
-=======
-* Implement `Debug` for `ProgressCounter` and `ProgressCounterTracker`. ([#1973])
->>>>>>> 0e996cf5
 
 ### Changed
 * Use a premultiplied view_proj matrix in vertex shaders. ([#1964])
 * amethyst_network completely rewritten to provide a new baseline with which to build. ([#1917])
 * Cleaned up tiles example. Added rotation and translation tests, fixed raycast debug box. Added default zoom to PROJECT
   perspective projection since no one knew to zoom out. ([#1974]) 
-  
+
 ### Deprecated
 
 ### Removed
@@ -37,8 +31,9 @@
 
 ### Security
 
+[#1904]: https://github.com/amethyst/amethyst/pull/1904
 [#1964]: https://github.com/amethyst/amethyst/pull/1964
-[#1964]: https://github.com/amethyst/amethyst/pull/1904
+[#1973]: https://github.com/amethyst/amethyst/pull/1973
 [#1974]: https://github.com/amethyst/amethyst/pull/1974
 
 ## [0.13.3] - 2019-10-4
