--- conflicted
+++ resolved
@@ -24,12 +24,8 @@
 amethyst_derive = { path = "../amethyst_derive", version = "0.15.3" }
 amethyst_error = { path = "../amethyst_error", version = "0.15.3" }
 crossbeam-queue = "0.1.2"
-<<<<<<< HEAD
 derivative = "2.1.1"
-=======
 crossbeam-channel = "0.3"
-derivative = "1.0"
->>>>>>> 700ccd02
 derive-new = "0.5"
 fnv = "1"
 log = "0.4.6"
@@ -42,19 +38,14 @@
 err-derive = "0.2.3"
 objekt = "0.1.2"
 erased-serde = "0.3.9"
-<<<<<<< HEAD
 inventory = "0.1.5"
 lazy_static = "1.4"
 specs = "0.16"
-=======
-inventory = "0.1.3"
-lazy_static = "1.3"
 atelier-loader = { git = "https://github.com/amethyst/atelier-assets.git", optional = true }
 atelier-importer = { git = "https://github.com/amethyst/atelier-assets.git", optional = true }
 uuid = { version = "0.7", optional = true }
 bincode = { version = "1.1", optional = true }
 type-uuid = "0.1"
->>>>>>> 700ccd02
 
 [dev-dependencies]
 serde_json = "1"
@@ -64,11 +55,4 @@
 
 [features]
 profiler = [ "thread_profiler/thread_profiler" ]
-<<<<<<< HEAD
-json = [ "serde_json" ]
-=======
-nightly = [ "amethyst_core/nightly" ]
-json = [ "serde_json" ]
-float64 = ["amethyst_core/float64"]
-experimental-assets = ["atelier-importer", "atelier-loader", "bincode", "uuid"]
->>>>>>> 700ccd02
+json = [ "serde_json" ]